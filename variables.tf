--- conflicted
+++ resolved
@@ -66,7 +66,6 @@
   default     = false
 }
 
-<<<<<<< HEAD
 variable "enable_security_groups" {
   description = "Whether to create Security Group resources"
   type        = bool
@@ -94,11 +93,9 @@
     })), [])
   }))
   default = []
-=======
 
 
 
 variable "services" {
   type = any
->>>>>>> f40058c0
 }